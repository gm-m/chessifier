--- conflicted
+++ resolved
@@ -10,23 +10,9 @@
 import { events } from "@/bindings";
 import EvalChart from "@/components/common/EvalChart";
 import ProgressButton from "@/components/common/ProgressButton";
-<<<<<<< HEAD
-import {
-  TreeDispatchContext,
-  TreeStateContext,
-} from "@/components/common/TreeStateContext";
-import {
-  ANNOTATION_INFO,
-  type Annotation,
-  getGameStats,
-  getVariationLine,
-  isBasicAnnotation,
-} from "@/utils/chess";
-=======
-import { TreeStateContext } from "@/components/common/TreeStateContext";
-import { ANNOTATION_INFO, isBasicAnnotation } from "@/utils/annotation";
+import { TreeStateContext, TreeDispatchContext } from "@/components/common/TreeStateContext";
+import { ANNOTATION_INFO, type Annotation, isBasicAnnotation } from "@/utils/annotation";
 import { getGameStats, getVariationLine } from "@/utils/chess";
->>>>>>> c726dff9
 import { getPiecesCount, hasCaptures, positionFromFen } from "@/utils/chessops";
 import type { Engine } from "@/utils/engines";
 import { getNodeAtPath } from "@/utils/treeReducer";
